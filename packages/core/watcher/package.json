{
  "name": "@parcel/watcher",
  "version": "1.12.0",
  "description": "Blazing fast, zero configuration web application bundler",
  "main": "src/Watcher.js",
  "license": "MIT",
  "repository": {
    "type": "git",
    "url": "https://github.com/parcel-bundler/parcel.git"
  },
  "publishConfig": {
    "access": "public"
  },
  "scripts": {
    "test": "cross-env NODE_ENV=test mocha",
    "test-ci": "yarn build && yarn test",
    "build": "babel src -d lib",
    "prepublish": "yarn build"
  },
  "dependencies": {
<<<<<<< HEAD
    "chokidar": "^2.0.4",
    "nullthrows": "^1.1.1"
  },
  "devDependencies": {
    "@parcel/fs": "^1.10.3",
    "@parcel/utils": "^1.10.3",
    "@parcel/test-utils": "^1.10.3"
=======
    "@parcel/utils": "^1.11.0",
    "chokidar": "^2.0.3"
  },
  "devDependencies": {
    "@parcel/babel-register": "^1.11.0",
    "@parcel/fs": "^1.11.0",
    "@parcel/test-utils": "^1.12.0",
    "mocha": "^5.2.0"
>>>>>>> 636bb50b
  }
}<|MERGE_RESOLUTION|>--- conflicted
+++ resolved
@@ -18,23 +18,8 @@
     "prepublish": "yarn build"
   },
   "dependencies": {
-<<<<<<< HEAD
+    "@parcel/utils": "^1.11.0",
     "chokidar": "^2.0.4",
     "nullthrows": "^1.1.1"
-  },
-  "devDependencies": {
-    "@parcel/fs": "^1.10.3",
-    "@parcel/utils": "^1.10.3",
-    "@parcel/test-utils": "^1.10.3"
-=======
-    "@parcel/utils": "^1.11.0",
-    "chokidar": "^2.0.3"
-  },
-  "devDependencies": {
-    "@parcel/babel-register": "^1.11.0",
-    "@parcel/fs": "^1.11.0",
-    "@parcel/test-utils": "^1.12.0",
-    "mocha": "^5.2.0"
->>>>>>> 636bb50b
   }
 }