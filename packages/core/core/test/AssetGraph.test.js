--- conflicted
+++ resolved
@@ -442,9 +442,8 @@
   it('should support marking and unmarking all parents with hasDeferred', () => {
     let graph = new AssetGraph();
 
-<<<<<<< HEAD
     // index
-    let indexAssetGroup = {filePath: '/index.js', env: DEFAULT_ENV};
+    let indexAssetGroup = {filePath: '/index.js', env: DEFAULT_ENV, query: {}};
     graph.initialize({assetGroups: [indexAssetGroup]});
     let indexFooDep = createDependency({
       moduleSpecifier: './foo',
@@ -453,13 +452,6 @@
     });
     let indexBarDep = createDependency({
       moduleSpecifier: './bar',
-=======
-    let assetGroup = {filePath: '/index.js', env: DEFAULT_ENV, query: {}};
-    let assetGroupNode = nodeFromAssetGroup(assetGroup);
-    graph.initialize({assetGroups: [assetGroup]});
-    let dependency = createDependency({
-      moduleSpecifier: './utils',
->>>>>>> a1bf63d4
       env: DEFAULT_ENV,
       sourcePath: '/index.js',
     });
@@ -480,7 +472,7 @@
     graph.resolveAssetGroup(indexAssetGroup, [indexAsset], '0');
 
     // index imports foo
-    let fooAssetGroup = {filePath: '/foo.js', env: DEFAULT_ENV};
+    let fooAssetGroup = {filePath: '/foo.js', env: DEFAULT_ENV, query: {}};
     graph.resolveDependency(indexFooDep, fooAssetGroup, '0');
     let fooAssetGroupNode = nodeFromAssetGroup(fooAssetGroup);
     let fooUtilsDep = createDependency({
@@ -502,7 +494,7 @@
     });
     let fooAssetNode = nodeFromAsset(fooAsset);
     graph.resolveAssetGroup(fooAssetGroup, [fooAsset], '0');
-    let utilsAssetGroup = {filePath: '/utils.js', env: DEFAULT_ENV};
+    let utilsAssetGroup = {filePath: '/utils.js', env: DEFAULT_ENV, query: {}};
     let utilsAssetGroupNode = nodeFromAssetGroup(utilsAssetGroup);
     graph.resolveDependency(fooUtilsDep, utilsAssetGroup, '0');
 
@@ -516,7 +508,7 @@
     assert(node.hasDeferred);
 
     // index also imports bar
-    let barAssetGroup = {filePath: '/bar.js', env: DEFAULT_ENV};
+    let barAssetGroup = {filePath: '/bar.js', env: DEFAULT_ENV, query: {}};
     graph.resolveDependency(indexBarDep, barAssetGroup, '0');
     let barAssetGroupNode = nodeFromAssetGroup(barAssetGroup);
     let barUtilsDep = createDependency({
