// @flow strict-local

import type {AbortSignal} from 'abortcontroller-polyfill/dist/cjs-ponyfill';
<<<<<<< HEAD
import type {
  FilePath,
  ModuleSpecifier,
  Symbol,
  SourceLocation,
} from '@parcel/types';
import type WorkerFarm, {Handle} from '@parcel/workers';
import type {Event} from '@parcel/watcher';
=======
import type {FilePath, ModuleSpecifier} from '@parcel/types';
import type WorkerFarm, {Handle, SharedReference} from '@parcel/workers';
import type {Event, Options as WatcherOptions} from '@parcel/watcher';
>>>>>>> 1f558665
import type {
  Asset,
  AssetGraphNode,
  AssetGroup,
  AssetNode,
  AssetRequestInput,
  Dependency,
  DependencyNode,
  Entry,
  ParcelOptions,
  ValidationOpts,
} from './types';
import type {ConfigAndCachePath} from './requests/ParcelConfigRequest';
import type {EntryResult} from './requests/EntryRequest';
import type {TargetResolveResult} from './requests/TargetRequest';

import EventEmitter from 'events';
import invariant from 'assert';
import nullthrows from 'nullthrows';
import path from 'path';
import {
  escapeMarkdown,
  md5FromObject,
  md5FromString,
  PromiseQueue,
} from '@parcel/utils';
import ThrowableDiagnostic from '@parcel/diagnostic';
import AssetGraph from './AssetGraph';
import RequestTracker, {RequestGraph} from './RequestTracker';
import {PARCEL_VERSION} from './constants';
import ParcelConfig from './ParcelConfig';

import createParcelConfigRequest from './requests/ParcelConfigRequest';
import createEntryRequest from './requests/EntryRequest';
import createTargetRequest from './requests/TargetRequest';
import createAssetRequest from './requests/AssetRequest';
import createPathRequest from './requests/PathRequest';

import Validation from './Validation';
import {report} from './ReporterRunner';

import dumpToGraphViz from './dumpGraphToGraphViz';

type Opts = {|
  options: ParcelOptions,
  optionsRef: SharedReference,
  name: string,
  entries?: Array<string>,
  assetGroups?: Array<AssetGroup>,
  workerFarm: WorkerFarm,
|};

const typesWithRequests = new Set([
  'entry_specifier',
  'entry_file',
  'dependency',
  'asset_group',
]);

export default class AssetGraphBuilder extends EventEmitter {
  assetGraph: AssetGraph;
  requestGraph: RequestGraph;
  requestTracker: RequestTracker;
  assetRequests: Array<AssetGroup>;
  runValidate: ValidationOpts => Promise<void>;
  queue: PromiseQueue<mixed>;

  changedAssets: Map<string, Asset> = new Map();
  options: ParcelOptions;
  optionsRef: SharedReference;
  workerFarm: WorkerFarm;
  cacheKey: string;
  entries: ?Array<string>;
  initialAssetGroups: ?Array<AssetGroup>;

  handle: Handle;

  async init({
    options,
    optionsRef,
    entries,
    name,
    assetGroups,
    workerFarm,
  }: Opts) {
    this.options = options;
    this.optionsRef = optionsRef;
    this.entries = entries;
    this.initialAssetGroups = assetGroups;
    this.workerFarm = workerFarm;
    this.assetRequests = [];

    // TODO: changing these should not throw away the entire graph.
    // We just need to re-run target resolution.
    let {hot, publicUrl, distDir, minify, scopeHoist} = options;
    this.cacheKey = md5FromObject({
      parcelVersion: PARCEL_VERSION,
      name,
      options: {hot, publicUrl, distDir, minify, scopeHoist},
      entries,
    });

    this.queue = new PromiseQueue();

    this.runValidate = workerFarm.createHandle('runValidate');

    let changes = await this.readFromCache();
    if (!changes) {
      this.assetGraph = new AssetGraph();
      this.requestGraph = new RequestGraph();
    }

    this.assetGraph.initOptions({
      onNodeRemoved: node => this.handleNodeRemovedFromAssetGraph(node),
    });

    this.requestTracker = new RequestTracker({
      graph: this.requestGraph,
      farm: workerFarm,
      options: this.options,
    });

    if (changes) {
      this.requestGraph.invalidateUnpredictableNodes();
      this.requestTracker.respondToFSEvents(changes);
    } else {
      this.assetGraph.initialize({
        entries,
        assetGroups,
      });
    }
  }

  async build(
    signal?: AbortSignal,
  ): Promise<{|
    assetGraph: AssetGraph,
    changedAssets: Map<string, Asset>,
  |}> {
    this.requestTracker.setSignal(signal);

    let errors = [];

    let root = this.assetGraph.getRootNode();
    if (!root) {
      throw new Error('A root node is required to traverse');
    }

    let visited = new Set([root.id]);
    const visit = (node: AssetGraphNode) => {
      if (errors.length > 0) {
        return;
      }

      if (this.shouldSkipRequest(node)) {
        visitChildren(node);
      } else {
        this.queueCorrespondingRequest(node).then(
          () => visitChildren(node),
          error => errors.push(error),
        );
      }
    };
    const visitChildren = (node: AssetGraphNode) => {
      for (let child of this.assetGraph.getNodesConnectedFrom(node)) {
        if (
          (!visited.has(child.id) || child.hasDeferred) &&
          this.assetGraph.shouldVisitChild(node, child)
        ) {
          visited.add(child.id);
          visit(child);
        }
      }
    };
    visit(root);

    await this.queue.run();

    if (errors.length) {
      throw errors[0]; // TODO: eventually support multiple errors since requests could reject in parallel
    }

    this.propagateSymbols();

    dumpToGraphViz(this.assetGraph, 'AssetGraph');
    // $FlowFixMe Added in Flow 0.121.0 upgrade in #4381
    dumpToGraphViz(this.requestGraph, 'RequestGraph');

    let changedAssets = this.changedAssets;
    this.changedAssets = new Map();
    return {assetGraph: this.assetGraph, changedAssets: changedAssets};
  }

  propagateSymbols() {
    // TODO: make this incremental at some point (with isDirty and store in asset graph)
    let usedSymbolsDown = new Map<DependencyNode, Set<Symbol>>();
    function getUsedSymbolsDown(dep: DependencyNode) {
      let set = usedSymbolsDown.get(dep);
      if (!set) {
        set = new Set();
        usedSymbolsDown.set(dep, set);
      }
      return set;
    }

    // Propagate the requested symbols down from the root to the leaves
    this.propagateSymbolsDown((assetNode, incomingDeps, outgoingDeps) => {
      let hasDirtyOutgoingDep = false;

      // exportSymbol -> identifier
      let assetSymbols: $ReadOnlyMap<
        Symbol,
        {|local: Symbol, loc: ?SourceLocation|},
      > = assetNode.value.symbols;
      // identifier -> exportSymbol
      let assetSymbolsInverse;
      assetSymbolsInverse = new Map<Symbol, Set<Symbol>>();
      for (let [s, {local}] of assetSymbols) {
        let set = assetSymbolsInverse.get(local);
        if (!set) {
          set = new Set();
          assetSymbolsInverse.set(local, set);
        }
        set.add(s);
      }
      let hasNamespaceOutgoingDeps = outgoingDeps.some(
        d => d.value.symbols?.get('*')?.local === '*',
      );

      // 1) Determine what the incomingDeps requests from the asset
      // ----------------------------------------------------------

      let isEntry = false;

      // Used symbols that are exported or reexported (symbol will be removed again later) by asset.
      assetNode.usedSymbols = new Set();

      // Symbols that have to be namespace reexported by outgoingDeps.
      let namespaceReexportedSymbols = new Set<Symbol>();

      if (incomingDeps.length === 0) {
        // Root in the runtimes Graph
        assetNode.usedSymbols.add('*');
        namespaceReexportedSymbols.add('*');
      } else {
        for (let incomingDep of incomingDeps) {
          if (incomingDep.value.symbols == null) {
            isEntry = true;
            continue;
          }

          for (let exportSymbol of getUsedSymbolsDown(incomingDep)) {
            if (exportSymbol === '*') {
              assetNode.usedSymbols.add('*');
              namespaceReexportedSymbols.add('*');
            }
            if (
              !assetSymbols ||
              assetSymbols.has(exportSymbol) ||
              assetSymbols.has('*')
            ) {
              // An own symbol or a non-namespace reexport
              assetNode.usedSymbols.add(exportSymbol);
            }
            // A namespace reexport
            // (but only if we actually have namespace-exporting outgoing dependencies,
            // This usually happens with a reexporting asset with many namespace exports which means that
            // we cannot match up the correct asset with the used symbol at this level.)
            else if (hasNamespaceOutgoingDeps) {
              namespaceReexportedSymbols.add(exportSymbol);
            }
          }
        }
      }

      // 2) Distribute the symbols to the outgoing dependencies
      // ----------------------------------------------------------

      for (let dep of outgoingDeps) {
        let depUsedSymbolsDownOld = getUsedSymbolsDown(dep);
        let depUsedSymbolsDown = new Set();
        usedSymbolsDown.set(dep, depUsedSymbolsDown);
        if (
          assetNode.value.sideEffects ||
          // For entries, we still need to add dep.value.symbols of the entry (which are "used" but not according to the symbols data)
          isEntry ||
          // If not a single asset is used, we can say the entire subgraph is not used.
          // This is e.g. needed when some symbol is imported and then used for a export which isn't used (= "semi-weak" reexport)
          //    index.js:     `import {bar} from "./lib"; ...`
          //    lib/index.js: `export * from "./foo.js"; export * from "./bar.js";`
          //    lib/foo.js:   `import { data } from "./bar.js"; export const foo = data + " esm2";`
          // TODO is this really valid?
          assetNode.usedSymbols.size > 0 ||
          namespaceReexportedSymbols.size > 0
        ) {
          let depSymbols = dep.value.symbols;
          if (!depSymbols) continue;

          if (depSymbols.get('*')?.local === '*') {
            for (let s of namespaceReexportedSymbols) {
              // We need to propagate the namespaceReexportedSymbols to all namespace dependencies (= even wrong ones because we don't know yet)
              depUsedSymbolsDown.add(s);
            }
          }

          for (let [symbol, {local}] of depSymbols) {
            // Was already handled above
            if (local === '*') continue;

            if (!assetSymbolsInverse || !depSymbols.get(symbol)?.isWeak) {
              // Bailout or non-weak symbol (= used in the asset itself = not a reexport)
              depUsedSymbolsDown.add(symbol);
            } else {
              let reexportedExportSymbols = assetSymbolsInverse.get(local);
              if (reexportedExportSymbols == null) {
                // not reexported = used in asset itself
                depUsedSymbolsDown.add(symbol);
              } else if (assetNode.usedSymbols.has('*')) {
                // we need everything
                depUsedSymbolsDown.add(symbol);

                [...reexportedExportSymbols].forEach(s =>
                  assetNode.usedSymbols.delete(s),
                );
              } else {
                let usedReexportedExportSymbols = [
                  ...reexportedExportSymbols,
                ].filter(s => assetNode.usedSymbols.has(s));
                if (usedReexportedExportSymbols.length > 0) {
                  // The symbol is indeed a reexport, so it's not used from the asset itself
                  depUsedSymbolsDown.add(symbol);

                  usedReexportedExportSymbols.forEach(s =>
                    assetNode.usedSymbols.delete(s),
                  );
                }
              }
            }
          }

          if (!equalSet(depUsedSymbolsDownOld, depUsedSymbolsDown))
            hasDirtyOutgoingDep = true;
        }
      }

      return hasDirtyOutgoingDep;
    }, getUsedSymbolsDown);

    // Because namespace imports introduce ambiguity, go up the graph from the leaves to the
    // root and remove requested symbols that aren't actually exported
    this.propagateSymbolsUp((assetNode, incomingDeps, outgoingDeps) => {
      let assetSymbols: $ReadOnlyMap<
        Symbol,
        {|local: Symbol, loc: ?SourceLocation|},
      > = assetNode.value.symbols;

      let assetSymbolsInverse = new Map<Symbol, Set<Symbol>>();
      for (let [s, {local}] of assetSymbols) {
        let set = assetSymbolsInverse.get(local);
        if (!set) {
          set = new Set();
          assetSymbolsInverse.set(local, set);
        }
        set.add(s);
      }

      let reexportedSymbols = new Set<Symbol>();
      for (let outgoingDep of outgoingDeps) {
        let outgoingDepSymbols = outgoingDep.value.symbols;
        if (!outgoingDepSymbols) continue;

        if (outgoingDepSymbols.get('*')?.local === '*') {
          outgoingDep.usedSymbols.forEach(s => reexportedSymbols.add(s));
        }

        for (let s of outgoingDep.usedSymbols) {
          if (!getUsedSymbolsDown(outgoingDep).has(s)) {
            // usedSymbolsDown is a superset of usedSymbolsUp
            continue;
          }

          let local = outgoingDepSymbols.get(s)?.local;
          if (local == null) {
            // Caused by '*' => '*', already handledn
            continue;
          }

          let reexported = assetSymbolsInverse.get(local);
          if (reexported != null) {
            reexported.forEach(s => reexportedSymbols.add(s));
          }
        }
      }

      for (let incomingDep of incomingDeps) {
        incomingDep.usedSymbols = new Set();
        let incomingDepSymbols = incomingDep.value.symbols;
        if (!incomingDepSymbols) continue;

        let hasNamespaceReexport = incomingDepSymbols.get('*')?.local === '*';
        for (let s of getUsedSymbolsDown(incomingDep)) {
          if (
            assetNode.usedSymbols.has(s) ||
            reexportedSymbols.has(s) ||
            s === '*'
          ) {
            incomingDep.usedSymbols.add(s);
          } else if (!hasNamespaceReexport) {
            let loc = incomingDep.value.symbols?.get(s)?.loc;
            let [resolution] = this.assetGraph.getNodesConnectedFrom(
              incomingDep,
            );
            invariant(resolution && resolution.type === 'asset_group');

            // TODO we could collect all errors and throw them all at once
            throw new ThrowableDiagnostic({
              diagnostic: {
                message: `${escapeMarkdown(
                  path.relative(
                    this.options.projectRoot,
                    resolution.value.filePath,
                  ),
                )} does not export '${s}'`,
                origin: '@parcel/core',
                filePath: loc?.filePath,
                language: assetNode.value.type,
                codeFrame: loc
                  ? {
                      codeHighlights: {
                        start: loc.start,
                        end: loc.end,
                      },
                    }
                  : undefined,
              },
            });
          }
        }

        incomingDep.excluded = false;
        if (
          incomingDep.value.symbols != null &&
          incomingDep.usedSymbols.size === 0
        ) {
          let assetGroups = this.assetGraph.getNodesConnectedFrom(incomingDep);
          if (assetGroups.length === 1) {
            let [assetGroup] = assetGroups;
            invariant(assetGroup.type === 'asset_group');
            if (assetGroup.value.sideEffects === false) {
              incomingDep.excluded = true;
            }
          } else {
            invariant(assetGroups.length === 0);
          }
        }
      }
    });
  }

  propagateSymbolsDown(
    visit: (
      node: AssetNode,
      incoming: $ReadOnlyArray<DependencyNode>,
      outgoing: $ReadOnlyArray<DependencyNode>,
    ) => boolean,
    getUsedSymbolsDown: DependencyNode => Set<Symbol>,
  ) {
    let root = this.assetGraph.getRootNode();
    if (!root) {
      throw new Error('A root node is required to traverse');
    }

    let queue: Array<AssetGraphNode> = [root];
    let visited = new Set<AssetGraphNode>([root]);
    let skipped = new Set<AssetGraphNode>();

    // First do a topological BFS to prevent cascading updates...
    while (queue.length > 0) {
      let node = queue.shift();
      let outgoing = this.assetGraph.getNodesConnectedFrom(node);
      if (
        node.type !== 'dependency' &&
        this.assetGraph.getNodesConnectedTo(node).some(d => !visited.has(d))
      ) {
        // ... by visiting nodes once all parents were visited, it will be visited again later by the last parent.
        skipped.add(node);
      } else {
        if (node.type === 'asset') {
          visit(
            node,
            this.assetGraph.getIncomingDependencies(node.value).map(d => {
              let dep = this.assetGraph.getNode(d.id);
              invariant(dep && dep.type === 'dependency');
              return dep;
            }),
            outgoing.map(dep => {
              invariant(dep.type === 'dependency');
              return dep;
            }),
          );
        } else if (node.type === 'entry_file') {
          let dep = nullthrows(outgoing[0]);
          invariant(dep.type === 'dependency');

          if (dep.value.env.isLibrary) {
            // in library mode, all of the entry's symbols are "used"
            getUsedSymbolsDown(dep).add('*');
          }
        }

        visited.add(node);
        skipped.delete(node);
        for (let child of outgoing) {
          if (!visited.has(child)) {
            queue.push(child);
          }
        }
      }
    }

    // For dependency circles in the graph, all nodes in the circle are skipped, so now
    // traverse remaining and just accept we have to do cascading updates if something changed.
    queue = [...skipped];
    let dirty = new Set();
    while (queue.length > 0) {
      let node = queue.shift();
      let outgoing = this.assetGraph.getNodesConnectedFrom(node);
      let hasDirtyOutgoingDep = false;
      if (node.type === 'asset') {
        hasDirtyOutgoingDep = visit(
          node,
          this.assetGraph.getIncomingDependencies(node.value).map(d => {
            let dep = this.assetGraph.getNode(d.id);
            invariant(dep && dep.type === 'dependency');
            return dep;
          }),
          outgoing.map(dep => {
            invariant(dep.type === 'dependency');
            return dep;
          }),
        );
      }

      visited.add(node);
      let forceVisitChildren =
        (node.type !== 'asset' && dirty.has(node)) || hasDirtyOutgoingDep;
      for (let child of outgoing) {
        if (forceVisitChildren) dirty.add(child);
        if (forceVisitChildren || !visited.has(child)) {
          queue.push(child);
        }
      }
      dirty.delete(node);
    }
  }

  propagateSymbolsUp(
    visit: (
      node: AssetNode,
      incoming: $ReadOnlyArray<DependencyNode>,
      outgoing: $ReadOnlyArray<DependencyNode>,
    ) => void,
  ): void {
    // Simple postorder DFS

    let root = this.assetGraph.getRootNode();
    if (!root) {
      throw new Error('A root node is required to traverse');
    }

    let visited = new Set([root.id]);
    const walk = (node: AssetGraphNode) => {
      let outgoing = this.assetGraph.getNodesConnectedFrom(node);
      for (let child of this.assetGraph.getNodesConnectedFrom(node)) {
        if (!visited.has(child.id)) {
          visited.add(child.id);
          walk(child);
        }
      }
      if (node.type === 'asset') {
        visit(
          node,
          this.assetGraph.getIncomingDependencies(node.value).map(d => {
            let n = this.assetGraph.getNode(d.id);
            invariant(n && n.type === 'dependency');
            return n;
          }),
          outgoing.map(dep => {
            invariant(dep.type === 'dependency');
            return dep;
          }),
        );
      }
    };
    walk(root);
  }

  // TODO: turn validation into a request
  async validate(): Promise<void> {
    let {config: processedConfig, cachePath} = nullthrows(
      await this.requestTracker.runRequest<null, ConfigAndCachePath>(
        createParcelConfigRequest(),
      ),
    );

    let config = new ParcelConfig(
      processedConfig,
      this.options.packageManager,
      this.options.autoinstall,
    );
    let trackedRequestsDesc = this.assetRequests.filter(request => {
      return config.getValidatorNames(request.filePath).length > 0;
    });

    // Schedule validations on workers for all plugins that implement the one-asset-at-a-time "validate" method.
    let promises = trackedRequestsDesc.map(request =>
      this.runValidate({
        requests: [request],
        optionsRef: this.optionsRef,
        configCachePath: cachePath,
      }),
    );

    // Skip sending validation requests if no validators were configured
    if (trackedRequestsDesc.length === 0) {
      return;
    }

    // Schedule validations on the main thread for all validation plugins that implement "validateAll".
    promises.push(
      new Validation({
        requests: trackedRequestsDesc,
        options: this.options,
        config,
        report,
        dedicatedThread: true,
      }).run(),
    );

    this.assetRequests = [];
    await Promise.all(promises);
  }

  shouldSkipRequest(node: AssetGraphNode): boolean {
    return (
      node.complete === true ||
      !typesWithRequests.has(node.type) ||
      (node.correspondingRequest != null &&
        this.requestGraph.getNode(node.correspondingRequest) != null &&
        this.requestTracker.hasValidResult(node.correspondingRequest))
    );
  }

  queueCorrespondingRequest(node: AssetGraphNode): Promise<mixed> {
    switch (node.type) {
      case 'entry_specifier':
        return this.queue.add(() => this.runEntryRequest(node.value));
      case 'entry_file':
        return this.queue.add(() => this.runTargetRequest(node.value));
      case 'dependency':
        return this.queue.add(() => this.runPathRequest(node.value));
      case 'asset_group':
        return this.queue.add(() => this.runAssetRequest(node.value));
      default:
        throw new Error(
          `Can not queue corresponding request of node with type ${node.type}`,
        );
    }
  }

  async runEntryRequest(input: ModuleSpecifier) {
    let request = createEntryRequest(input);
    let result = await this.requestTracker.runRequest<FilePath, EntryResult>(
      request,
    );
    this.assetGraph.resolveEntry(request.input, result.entries, request.id);
  }

  async runTargetRequest(input: Entry) {
    let request = createTargetRequest(input);
    let result = await this.requestTracker.runRequest<
      Entry,
      TargetResolveResult,
    >(request);
    this.assetGraph.resolveTargets(request.input, result.targets, request.id);
  }

  async runPathRequest(input: Dependency) {
    let request = createPathRequest(input);
    let result = await this.requestTracker.runRequest<Dependency, ?AssetGroup>(
      request,
    );
    this.assetGraph.resolveDependency(input, result, request.id);
  }

  async runAssetRequest(input: AssetGroup) {
    this.assetRequests.push(input);
    let request = createAssetRequest({
      ...input,
      optionsRef: this.optionsRef,
    });
    let assets = await this.requestTracker.runRequest<
      AssetRequestInput,
      Array<Asset>,
    >(request);

    if (assets != null) {
      for (let asset of assets) {
        this.changedAssets.set(asset.id, asset);
      }
      this.assetGraph.resolveAssetGroup(input, assets, request.id);
    }
  }

  handleNodeRemovedFromAssetGraph(node: AssetGraphNode) {
    if (node.correspondingRequest != null) {
      this.requestTracker.removeRequest(node.correspondingRequest);
    }
  }

  respondToFSEvents(events: Array<Event>): boolean {
    return this.requestGraph.respondToFSEvents(events);
  }

  getWatcherOptions(): WatcherOptions {
    let vcsDirs = ['.git', '.hg'].map(dir =>
      path.join(this.options.projectRoot, dir),
    );
    let ignore = [this.options.cacheDir, ...vcsDirs];
    return {ignore};
  }

  getCacheKeys(): {|
    assetGraphKey: string,
    requestGraphKey: string,
    snapshotKey: string,
  |} {
    let assetGraphKey = md5FromString(`${this.cacheKey}:assetGraph`);
    let requestGraphKey = md5FromString(`${this.cacheKey}:requestGraph`);
    let snapshotKey = md5FromString(`${this.cacheKey}:snapshot`);
    return {assetGraphKey, requestGraphKey, snapshotKey};
  }

  async readFromCache(): Promise<?Array<Event>> {
    if (this.options.disableCache) {
      return null;
    }

    let {assetGraphKey, requestGraphKey, snapshotKey} = this.getCacheKeys();
    let assetGraph = await this.options.cache.get<AssetGraph>(assetGraphKey);
    let requestGraph = await this.options.cache.get<RequestGraph>(
      requestGraphKey,
    );

    if (assetGraph && requestGraph) {
      this.assetGraph = assetGraph;
      this.requestGraph = requestGraph;

      let opts = this.getWatcherOptions();
      let snapshotPath = this.options.cache._getCachePath(snapshotKey, '.txt');
      return this.options.inputFS.getEventsSince(
        this.options.projectRoot,
        snapshotPath,
        opts,
      );
    }

    return null;
  }

  async writeToCache() {
    if (this.options.disableCache) {
      return;
    }

    let {assetGraphKey, requestGraphKey, snapshotKey} = this.getCacheKeys();
    await this.options.cache.set(assetGraphKey, this.assetGraph);
    await this.options.cache.set(requestGraphKey, this.requestGraph);

    let opts = this.getWatcherOptions();
    let snapshotPath = this.options.cache._getCachePath(snapshotKey, '.txt');
    await this.options.inputFS.writeSnapshot(
      this.options.projectRoot,
      snapshotPath,
      opts,
    );
  }
}

function equalSet<T>(a: $ReadOnlySet<T>, b: $ReadOnlySet<T>) {
  return a.size === b.size && [...a].every(i => b.has(i));
}<|MERGE_RESOLUTION|>--- conflicted
+++ resolved
@@ -1,20 +1,14 @@
 // @flow strict-local
 
 import type {AbortSignal} from 'abortcontroller-polyfill/dist/cjs-ponyfill';
-<<<<<<< HEAD
 import type {
   FilePath,
   ModuleSpecifier,
   Symbol,
   SourceLocation,
 } from '@parcel/types';
-import type WorkerFarm, {Handle} from '@parcel/workers';
-import type {Event} from '@parcel/watcher';
-=======
-import type {FilePath, ModuleSpecifier} from '@parcel/types';
 import type WorkerFarm, {Handle, SharedReference} from '@parcel/workers';
 import type {Event, Options as WatcherOptions} from '@parcel/watcher';
->>>>>>> 1f558665
 import type {
   Asset,
   AssetGraphNode,
